import numpy as np
import pandas as pd

from shfl.data_base.data_base import shuffle_rows
from shfl.data_distribution.data_distribution_sampling import SamplingDataDistribution


class IidDataDistribution(SamplingDataDistribution):
    """
    Implementation of an independent and identically distributed data distribution using \
        [Data Distribution](../data_distribution/#datadistribution-class)
    """

    def make_data_federated(self, data, labels, percent, num_nodes=1, weights=None, sampling="without_replacement"):
        """
        Method that makes data and labels argument federated in an iid scenario.
        The data and labels may be numpy arrays or pandas dataframe/series.

        # Arguments:
            data: Data to federate
            labels: Labels to federate
            num_nodes: Number of nodes to create
            percent: Percent of the data (between 0 and 100) to be distributed
            weights: Array of weights for weighted distribution (default is None)
            sampling: methodology between with or without sampling (default "without_sampling")

        # Returns:
            federated_data: A list containing the data for each client
            federated_label: A list containing the labels for each client
        """
        if weights is None:
            weights = np.full(num_nodes, 1/num_nodes)

        # Shuffle data
        data, labels = shuffle_rows(data, labels)

        # Select percent
        data = data[0:int(percent * len(data) / 100)]
        labels = labels[0:int(percent * len(labels) / 100)]

        federated_data = []
        federated_label = []

        if sampling == "without_replacement":
            if sum(weights) > 1:
                weights = np.array([float(i)/sum(weights) for i in weights])

            sum_used = 0
            percentage_used = 0

            for client in range(0, num_nodes):
                federated_data.append(data[sum_used:int((percentage_used + weights[client]) * len(data))])
                federated_label.append(labels[sum_used:int((percentage_used + weights[client]) * len(labels))])

                sum_used = int((percentage_used + weights[client]) * len(data))
                percentage_used += weights[client]
        else:
            for client in range(0, num_nodes):
                federated_data.append(data[:int((weights[client]) * len(data))])
                federated_label.append(labels[:int((weights[client]) * len(labels))])

                data, labels = shuffle_rows(data, labels)

<<<<<<< HEAD
        if isinstance(data, np.ndarray) and isinstance(labels, np.ndarray):
            federated_data = np.array(federated_data)
            federated_label = np.array(federated_label)

=======
>>>>>>> 5192d522
        return federated_data, federated_label<|MERGE_RESOLUTION|>--- conflicted
+++ resolved
@@ -61,11 +61,8 @@
 
                 data, labels = shuffle_rows(data, labels)
 
-<<<<<<< HEAD
         if isinstance(data, np.ndarray) and isinstance(labels, np.ndarray):
             federated_data = np.array(federated_data)
             federated_label = np.array(federated_label)
 
-=======
->>>>>>> 5192d522
         return federated_data, federated_label