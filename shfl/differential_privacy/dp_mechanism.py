import numpy as np
import scipy
from math import sqrt
from math import log

from shfl.private.data import DPDataAccessDefinition
from shfl.private.query import IdentityFunction


class RandomizedResponseCoins(DPDataAccessDefinition):
    """
    This class uses a simple mechanism to add randomness for binary data. Both the input and output are binary
    arrays or scalars. This algorithm is described by Cynthia Dwork and Aaron Roth in "The algorithmic Foundations of Differential Privacy".

    1.- Flip a coin

    2.- If tails, then respond truthfully.

    3.- If heads, then flip a second coin and respond "Yes" if heads and "No" if tails.

    Input data must be binary, otherwise exception will be raised.

    This method is log(3)-differentially private

    # Arguments
        prob_head_first: float in [0,1] representing probability to use a random response instead of true value.
            This is equivalent to prob_head of the first coin flip algorithm described by Dwork.
        prob_head_second: float in [0,1] representing probability of respond true when random answer is provided.
            Equivalent to prob_head in the second coin flip in the algorithm.

    # References
        - [The algorithmic foundations of differential privacy](
           https://www.cis.upenn.edu/~aaroth/Papers/privacybook.pdf)
    """

    def __init__(self, prob_head_first=0.5, prob_head_second=0.5):
        self._prob_head_first = prob_head_first
        self._prob_head_second = prob_head_second
        self._epsilon_delta = (log(3), 0)

    @property
    def epsilon_delta(self):
        return self._epsilon_delta

    def apply(self, data):
        """
        Implements the two coin flip algorithm described by Dwork.
        """
        data = np.asarray(data)
        self._check_binary_data(data)

        first_coin_flip = scipy.stats.bernoulli.rvs(
            p=(1 - self._prob_head_first), size=data.shape)
        second_coin_flip = scipy.stats.bernoulli.rvs(
            p=self._prob_head_second, size=data.shape)

        result = data * first_coin_flip + \
            (1 - first_coin_flip) * second_coin_flip

        return result


class RandomizedResponseBinary(DPDataAccessDefinition):
    """
    Implements the most general binary randomized response algorithm. Both the input and output are binary
    arrays or scalars. The algorithm is defined through the conditional probabilities

    - p00 = P( output=0 | input=0 ) = f0
    - p10 = P( output=1 | input=0 ) = 1 - f0
    - p11 = P( output=1 | input=1 ) = f1
    - p01 = P( output=0 | input=1 ) = 1 - f1

    For f0=f1=0 or 1, the algorithm is not random. It is maximally random for f0=f1=1/2.
    This class contains, for special cases of f0, f1, the class RandomizedResponseCoins.
    This algorithm is epsilon-differentially private if epsilon >= log max{ p00/p01, p11/p10} = log \
    max { f0/(1-f1), f1/(1-f0)}

    Input data must be binary, otherwise exception will be raised.

    # Arguments
        f0: float in [0,1] representing the probability of getting 0 when the input is 0
        f1: float in [0,1] representing the probability of getting 1 when the input is 1

    # References
        - [Using Randomized Response for Differential PrivacyPreserving Data Collection](http://csce.uark.edu/~xintaowu/publ/DPL-2014-003.pdf)
    """

    def __init__(self, f0, f1, epsilon):
        self._check_epsilon_delta((epsilon, 0))
        if f0 <= 0 or f0 >= 1:
            raise ValueError(
                "f0 argument must be between 0 an 1, {} was provided".format(f0))
        if f1 <= 0 or f1 >= 1:
            raise ValueError(
                "f1 argument must be between 0 an 1, {} was provided".format(f1))
        if epsilon < log(max(f0 / (1 - f1), f1 / (1 - f0))):
            raise ValueError("To ensure epsilon differential privacy, the following inequality mus be satisfied " +
                             "{}=epsilon >= {}=log max ( f0 / (1 - f1), f1 / (1 - f0))"
                             .format(epsilon, log(max(f0 / (1 - f1), f1 / (1 - f0)))))
        self._f0 = f0
        self._f1 = f1
        self._epsilon = epsilon

    @property
    def epsilon_delta(self):
        return self._epsilon, 0

    def apply(self, data):
        """
        Implements the general binary randomized response algorithm.

        Both the input and output of the method are binary arrays.
        """
        data = np.asarray(data)
        self._check_binary_data(data)

        probabilities = np.empty(data.shape)
        x_zero = data == 0
        probabilities[x_zero] = 1 - self._f0
        probabilities[~x_zero] = self._f1
        x_response = scipy.stats.bernoulli.rvs(p=probabilities)

        return x_response


class LaplaceMechanism(DPDataAccessDefinition):
    """
    Implements the Laplace mechanism for differential privacy defined by Dwork in
    "The algorithmic Foundations of Differential Privacy".

    Notice that the Laplace mechanism is a randomization algorithm that depends on the l1 sensitivity,
    which can be regarded as a numeric query. One can show that this mechanism is
    epsilon-differentially private with epsilon = l1-sensitivity/b where b is a constant.

    In order to apply this mechanism for a particular value of epsilon, we need to compute
    the sensitivity, which might be hard to compute in practice. The framework provides
    a method to estimate the sensitivity of a query that maps the private data in a normed space
    (see: [SensitivitySampler](../sensitivity_sampler))

    # Arguments:
        sensitivity: float or array representing sensitivity of the applied query
        epsilon: float for the epsilon you want to apply
        query: Function to apply over private data (see: [Query](../../private/query)). This parameter is optional and \
            the identity function (see: [IdentityFunction](../../private/query/#identityfunction-class)) will be used \
            if it is not provided.

    # References
        - [The algorithmic foundations of differential privacy](
           https://www.cis.upenn.edu/~aaroth/Papers/privacybook.pdf)
    """

    def __init__(self, sensitivity, epsilon, query=IdentityFunction()):
        self._check_epsilon_delta((epsilon, 0))
        self._check_sensitivity_positive(sensitivity)

        self._sensitivity = sensitivity
        self._epsilon = epsilon
        self._query = query

    @property
    def epsilon_delta(self):
        return self._epsilon, 0

    def apply(self, data):
        query_result = np.asarray(self._query.get(data))
        sensitivity = np.asarray(self._sensitivity)
        self._check_sensitivity_shape(sensitivity, query_result)
        b = sensitivity / self._epsilon

        return query_result + np.random.laplace(loc=0.0, scale=b, size=query_result.shape)


class GaussianMechanism(DPDataAccessDefinition):
    """
    Implements the Gaussian mechanism for differential privacy defined by Dwork in
    "The algorithmic Foundations of Differential Privacy".

    Notice that the Gaussian mechanism is a randomization algorithm that depends on the l2-sensitivity,
    which can be regarded as a numeric query. One can show that this mechanism is
    (epsilon, delta)-differentially private where noise is draw from a Gauss Distribution with zero mean
    and standard deviation equal to sqrt(2 * ln(1,25/delta)) * l2-sensivity / epsilon where epsilon
    is in the interval (0, 1)

    In order to apply this mechanism, we need to compute
    the l2-sensitivity, which might be hard to compute in practice. The framework provides
    a method to estimate the sensitivity of a query that maps the private data in a normed space
    (see: [SensitivitySampler](../sensitivity_sampler))

    # Arguments:
        sensitivity: float or array representing l2-sensitivity of the applied query
        epsilon: float for the epsilon you want to apply
        delta: float for the delta you want to apply
        query: Function to apply over private data (see: [Query](../../private/query)). This parameter is optional and \
            the identity function (see: [IdentityFunction](../../private/query/#identityfunction-class)) will be used \
            if it is not provided.

    # References
        - [The algorithmic foundations of differential privacy](
           https://www.cis.upenn.edu/~aaroth/Papers/privacybook.pdf)
    """

    def __init__(self, sensitivity, epsilon_delta, query=IdentityFunction()):
        self._check_epsilon_delta(epsilon_delta)
        if epsilon_delta[0] >= 1:
            raise ValueError(
                "In the Gaussian mechanism epsilon have to be greater than 0 and less than 1")
        self._check_sensitivity_positive(sensitivity)
        self._sensitivity = sensitivity
        self._epsilon_delta = epsilon_delta
        self._query = query

    @property
    def epsilon_delta(self):
        return self._epsilon_delta

    def apply(self, data):
        query_result = np.asarray(self._query.get(data))
        sensitivity = np.asarray(self._sensitivity)
        self._check_sensitivity_shape(sensitivity, query_result)
        std = sqrt(2 * np.log(1.25 / self._epsilon_delta[1])) * \
            sensitivity / self._epsilon_delta[0]

        return query_result + np.random.normal(loc=0.0, scale=std, size=query_result.shape)


class ExponentialMechanism(DPDataAccessDefinition):
    """
    Implements the exponential mechanism differential privacy defined by Dwork in
    "The algorithmic Foundations of Differential Privacy".

    # Arguments:
        u: utility function with arguments x and r. It should be vectorized, so that for a \
        particular database x, it returns as many values as given in r.
        r: array for the response space.
        delta_u: float for the sensitivity of the utility function.
        epsilon: float for the epsilon you want to apply.
        size: integer for the number of queries to perform at once. If not given it defaults to one.

    # References
        - [The algorithmic foundations of differential privacy](
           https://www.cis.upenn.edu/~aaroth/Papers/privacybook.pdf)
    """

    def __init__(self, u, r, delta_u, epsilon, size=1):
        self._check_epsilon_delta((epsilon, 0))
        self._u = u
        self._r = r
        self._delta_u = delta_u
        self._epsilon = epsilon
        self._size = size

    @property
    def epsilon_delta(self):
        return self._epsilon, 0

    def apply(self, data):
        r_range = self._r
        u_points = self._u(data, r_range)
        p = np.exp(self._epsilon * u_points / (2 * self._delta_u))
        p /= p.sum()
<<<<<<< HEAD
        sample = np.random.choice(a=r_range, size=self._size, replace=True, p=p)
        
        return sample    
    

def check_epsilon_delta(epsilon_delta):
    if len(epsilon_delta) != 2:
        raise ValueError("epsilon_delta parameter should be a tuple with two elements, but {} were given"
                         .format(len(epsilon_delta)))
    if epsilon_delta[1] < 0:
        raise ValueError("Delta have to be greater than zero")
    if epsilon_delta[0] < 0:
        raise ValueError("Epsilon have to be greater than 0 and less than 1")


def _get_data_size(data):
    if np.isscalar(data):
        size = 1
    elif type(data) is np.ndarray:
        size = data.shape
    else:
        size = len(data)

    return size


def _check_binary_data(data):
    if np.isscalar(data):
        if data != 0 and data != 1:
            raise ValueError("Randomized mechanism works with binary scalars, but input is not binary")
    elif not np.array_equal(data, data.astype(bool)):
        raise ValueError("Randomized mechanism works with binary data, but input is not binary")
=======
        sample = np.random.choice(
            a=r_range, size=self._size, replace=True, p=p)

        return sample
>>>>>>> 72cabfa1
<|MERGE_RESOLUTION|>--- conflicted
+++ resolved
@@ -258,42 +258,7 @@
         u_points = self._u(data, r_range)
         p = np.exp(self._epsilon * u_points / (2 * self._delta_u))
         p /= p.sum()
-<<<<<<< HEAD
-        sample = np.random.choice(a=r_range, size=self._size, replace=True, p=p)
-        
-        return sample    
-    
-
-def check_epsilon_delta(epsilon_delta):
-    if len(epsilon_delta) != 2:
-        raise ValueError("epsilon_delta parameter should be a tuple with two elements, but {} were given"
-                         .format(len(epsilon_delta)))
-    if epsilon_delta[1] < 0:
-        raise ValueError("Delta have to be greater than zero")
-    if epsilon_delta[0] < 0:
-        raise ValueError("Epsilon have to be greater than 0 and less than 1")
-
-
-def _get_data_size(data):
-    if np.isscalar(data):
-        size = 1
-    elif type(data) is np.ndarray:
-        size = data.shape
-    else:
-        size = len(data)
-
-    return size
-
-
-def _check_binary_data(data):
-    if np.isscalar(data):
-        if data != 0 and data != 1:
-            raise ValueError("Randomized mechanism works with binary scalars, but input is not binary")
-    elif not np.array_equal(data, data.astype(bool)):
-        raise ValueError("Randomized mechanism works with binary data, but input is not binary")
-=======
         sample = np.random.choice(
             a=r_range, size=self._size, replace=True, p=p)
 
-        return sample
->>>>>>> 72cabfa1
+        return sample