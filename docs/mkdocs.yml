site_name: Sherpa.ai Federated Learning Framework
docs_dir: sources
extra_css:
  - stylesheets/fonts.css
  - stylesheets/sherpa.css
extra_javascript:
  - js/sherpa.js
theme:
  name: "material"
  logo: "logo.png"
<<<<<<< HEAD
=======
extra_css:
  - stylesheets/sherpa.css
  - stylesheets/fonts.css
>>>>>>> 36cfa77a
plugins:
  - search
  - mkdocstrings
nav:
  - Home: index.md
  - Getting started: getting-started.md
  - Private:
      - Overview: private/overview.md
      - DataNode: private/data_node.md
      - Data: private/data.md
      - Query: private/query.md
      - Federated Operation: private/federated_operation.md
      - Federated Attack: private/federated_attack.md
      - Reproducibility: private/reproducibility.md
  - Databases: databases.md
  - Data Distribution: data_distribution.md
  - Model: model.md
  - Federated Aggregator: federated_aggregator.md
  - Federated Government: federated_government.md
  - Differential Privacy:
      - Mechanisms: differential_privacy/mechanisms.md
      - Sensitivity Sampler: differential_privacy/sensitivity_sampler.md
      - Norm: differential_privacy/norm.md
      - Probability Distribution: differential_privacy/probability_distribution.md
      - Composition: differential_privacy/composition.md
      - Sampling: differential_privacy/sampling.md<|MERGE_RESOLUTION|>--- conflicted
+++ resolved
@@ -7,13 +7,9 @@
   - js/sherpa.js
 theme:
   name: "material"
-  logo: "logo.png"
-<<<<<<< HEAD
-=======
 extra_css:
   - stylesheets/sherpa.css
   - stylesheets/fonts.css
->>>>>>> 36cfa77a
 plugins:
   - search
   - mkdocstrings
