--- conflicted
+++ resolved
@@ -145,15 +145,9 @@
    "cell_type": "markdown",
    "metadata": {},
    "source": [
-<<<<<<< HEAD
-    "Right! We have obtained a estimation which is very similar to the true mean. \n",
+    "Right! We have obtained an estimation which is very similar to the true mean. \n",
     "However, of course, introducing randomness is not for free. \n",
     "In the next sections, we are going to formalize the error introduced in the estimation by the differential privacy mechanism and to study the effect of the population size and the privacy in the algorithm performance."
-=======
-    "Right! We have obtained a number which is very similar to the true mean. \n",
-    "However, of course, introducing randomness is not for free and we have introduced an error. \n",
-    "In the next sections we are going to formalize this concept and study the effect of the population size and the privacy in the algorithm."
->>>>>>> 8b6a9a9b
    ]
   },
   {
