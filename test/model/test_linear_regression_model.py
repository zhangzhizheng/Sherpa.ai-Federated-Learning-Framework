--- conflicted
+++ resolved
@@ -1,8 +1,5 @@
 import numpy as np
-<<<<<<< HEAD
-=======
 from unittest.mock import Mock, patch
->>>>>>> d4b94193
 import pytest
 from shfl.model.linear_regression_model import LinearRegressionModel
 
